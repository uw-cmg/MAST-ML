--- conflicted
+++ resolved
@@ -35,17 +35,13 @@
 
 ## Citing MAST-ML
 
-<<<<<<< HEAD
+
 If you find MAST-ML useful, please cite the following publication:
 
 Jacobs, R., Mayeshiba, T., Afflerbach, B., Miles, L., Williams, M., Turner, M., Finkel, R., Morgan, D.,
 "The Materials Simulation Toolkit for Machine Learning (MAST-ML): An automated open source toolkit to accelerate data-
 driven materials research", Computational Materials Science 175 (2020), 109544. https://doi.org/10.1016/j.commatsci.2020.109544
-=======
-If you find MAST-ML useful, please cite the following publication in your work:
 
-Jacobs, R., Mayeshiba, T., Afflerbach, B., Miles, L., Williams, M., Turner, M., Finkel, R., Morgan, D., "The Materials Simulation Toolkit for Machine Learning (MAST-ML): An automated open source toolkit to accelerate data-driven materials research". Computational Materials Science, 176 (2020). https://doi.org/10.1016/j.commatsci.2020.109544
->>>>>>> 953ab32b
 
 
 ## Code Repository
