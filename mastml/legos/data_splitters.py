--- conflicted
+++ resolved
@@ -133,8 +133,6 @@
 #    " Train the model without each element, then test on the rows with that element "
 #    pass
 
-<<<<<<< HEAD
-
 class LeaveCloseCompositionsOut(ms.BaseCrossValidator):
     """Leave-P-out where you exclude materials with compositions close to those the test set
 
@@ -186,7 +184,6 @@
     def get_n_splits(self, X=None, y=None, groups=None):
         return len(X)
 
-=======
 class LeaveOutPercent(BaseEstimator, TransformerMixin):
     """
     Class to train the model using a certain percentage of data as training data
@@ -230,7 +227,6 @@
             trains, tests = ms.train_test_split(indices, test_size=self.percent_leave_out, random_state=np.random.randint(1, 1000), shuffle=True)
             split.append((trains, tests))
         return split
->>>>>>> 738149ac
 
 name_to_constructor = {
     # sklearn splitters:
@@ -252,10 +248,7 @@
     # mastml splitters
     'NoSplit': NoSplit,
     'JustEachGroup': JustEachGroup,
-<<<<<<< HEAD
     'LeaveCloseCompositionsOut': LeaveCloseCompositionsOut,
-=======
     'LeaveOutPercent': LeaveOutPercent,
->>>>>>> 738149ac
     #'WithoutElement': WithoutElement,
 }