"""
The data_splitters module contains a collection of classes for generating (train_indices, test_indices) pairs from
a dataframe or a numpy array.

For more information and a list of scikit-learn splitter classes, see:
 http://scikit-learn.org/stable/modules/classes.html#module-sklearn.model_selection
"""

import numpy as np
import os
import pandas as pd
from datetime import datetime
import copy
import sklearn
import inspect
from pprint import pprint
import joblib
from math import ceil
import warnings
import shutil

try:
    from matminer.featurizers.composition import ElementFraction
    from pymatgen import Composition
except:
    # pass if fails for autodoc build
    pass

import sklearn.model_selection as ms
from sklearn.utils import check_random_state
from sklearn.neighbors import NearestNeighbors

from mastml.plots import make_plots
from mastml.feature_selectors import NoSelect
from mastml.error_analysis import ErrorUtils
from mastml.metrics import Metrics
from mastml.preprocessing import NoPreprocessor


class BaseSplitter(ms.BaseCrossValidator):
    """
    Class functioning as a base splitter with methods for organizing output and evaluating any mastml data splitter

    Attributes:
        splitter (mastml.data_splitters object): a mastml.data_splitters object, e.g. mastml.data_splitters.SklearnDataSplitter

    Methods:
        split_asframe: method to perform split into train indices and test indices, but return as dataframes

            Args:
                X: (pd.DataFrame), dataframe of X features
                y: (pd.Series), series of y target data
                groups: (pd.Series), series of group designations

            Returns:
                X_splits: (list), list of dataframes for X splits
                y_splits: (list), list of dataframes for y splits

        evaluate: main method to evaluate a sequence of models, selectors, and hyperparameter optimizers, build directories
            and perform analysis and output plots.

            Args:
                X: (pd.DataFrame), dataframe of X features
                y: (pd.Series), series of y target data
                models: (list), list containing mastml.models instances
                preprocessor: (mastml.preprocessor), mastml.preprocessor object to normalize the training data in each split.
                groups: (pd.Series), series of group designations
                hyperopts: (list), list containing mastml.hyperopt instances. One for each provided model is needed.
                selectors: (list), list containing mastml.feature_selectors instances
                metrics: (list), list of metric names to evaluate true vs. pred data in each split
                plots: (list), list of names denoting which types of plots to make. Valid names are 'Scatter', 'Error', and 'Histogram'
                savepath: (str), string containing main savepath to construct splits for saving output
                X_extra: (pd.DataFrame), dataframe of extra X data not used in model fitting
                leaveout_inds: (list), list of arrays containing indices of data to be held out and evaluated using best model from set of train/validation splits
                nested_CV: (bool), whether to perform nested cross-validation. The nesting is done using the same splitter object as self.splitter

            Returns:
                None

        _evaluate_split_sets: method to evaluate a set of train/test splits. At the end of the split set, the left-out data
            (if any) is evaluated using the best model from the train/test splits.

            Args:
                X_splits: (list), list of dataframes for X splits
                y_splits: (list), list of dataframes for y splits
                train_inds: (list), list of arrays of indices denoting the training data
                test_inds: (list), list of arrays of indices denoting the testing data
                model: (mastml.models instance), an estimator for fitting data
                selector: (mastml.selector), a feature selector to select features in each split
                preprocessor: (mastml.preprocessor), mastml.preprocessor object to normalize the training data in each split.
                X_extra: (pd.DataFrame), dataframe of extra X data not used in model fitting
                groups: (pd.Series), series of group designations
                splitdir: (str), string denoting the split path in the save directory
                hyperopt: (mastml.hyperopt), mastml.hyperopt instance to perform model hyperparameter optimization in each split
                metrics: (list), list of metric names to evaluate true vs. pred data in each split
                plots: (list), list of names denoting which types of plots to make. Valid names are 'Scatter', 'Error', and 'Histogram'
                has_model_errors: (bool), whether the model used has error bars (uncertainty quantification)

            Returns:
                None

        _evaluate_split: method to evaluate a single data split, i.e. fit model, predict test data, and perform some
            plots and analysis.

            Args:
                X_train: (pd.DataFrame), dataframe of X training features
                X_test: (pd.DataFrame), dataframe of X test features
                y_train: (pd.Series), series of y training features
                y_test: (pd.Series), series of y test features
                model: (mastml.models instance), an estimator for fitting data
                preprocessor: (mastml.preprocessor), mastml.preprocessor object to normalize the training data in each split.
                selector: (mastml.selector), a feature selector to select features in each split
                hyperopt: (mastml.hyperopt), mastml.hyperopt instance to perform model hyperparameter optimization in each split
                metrics: (list), list of metric names to evaluate true vs. pred data in each split
                plots: (list), list of names denoting which types of plots to make. Valid names are 'Scatter', 'Error', and 'Histogram'
                group: (str), string denoting the test group, if applicable
                splitpath:(str), string denoting the split path in the save directory
                has_model_errors: (bool), whether the model used has error bars (uncertainty quantification)
                X_extra_train: (pd.DataFrame), dataframe of the extra X data of the training split (not used in fit)
                X_extra_test: (pd.DataFrame), dataframe of the extra X data of the testing split (not used in fit)

            Returns:
                None

        _save_split_data: method to save the X and y split data to excel files

            Args:
                df: (pd.DataFrame), dataframe of X or y data to save to file
                filename: (str), string denoting the filename, e.g. 'Xtest'
                savepath: (str), string denoting the save path of the file
                columns: (list), list of dataframe column names, e.g. X feature names

            Returns:
                None

        _collect_data: method to collect all Xtrain/Xtest/ytrain/ytest data into single series over many splits (directories)

            Args:
                filename: (str), string denoting the filename, e.g. 'Xtest'
                savepath: (str), string denoting the save path of the file

            Returns:
                data: (list), list containing flattened array of all data of a given type over many splits, e.g. all ypred data

        _get_best_split: method to find the best performing model in a set of train/test splits

            Args:
                savepath: (str), string denoting the save path of the file
                model: (mastml.models instance), an estimator for fitting data
                preprocessor: (mastml.preprocessor), mastml.preprocessor object to normalize the training data in each split.

            Returns:
                best_split_dict: (dict), dictionary containing the path locations of the best model and corresponding
                    preprocessor and selected feature list

        _get_average_recalibration_params: method to get the average and standard deviation of the recalibration factors
            in all train/test CV sets

            Args:
                savepath: (str), string denoting the save path of the file

            Returns:
                recalibrate_avg_dict: (dict): dictionary of average recalibration parameters
                recalibrate_stdev_dict: (dict): dictionary of stdev of recalibration parameters

        help: method to output key information on class use, e.g. methods and parameters

            Args:
                None

            Returns:
                None, but outputs help to screen
    """

    def __init__(self):
        super(BaseSplitter, self).__init__()
        self.splitter = self.__class__.__name__

    def split_asframe(self, X, y, groups=None):
        split = self.split(X, y, groups)
        X_splits = list()
        y_splits = list()
        train_inds = list()
        test_inds = list()
        for train, test in split:
            X_splits.append((X.iloc[train], X.iloc[test]))
            y_splits.append((y.iloc[train], y.iloc[test]))
            train_inds.append(train)
            test_inds.append(test)
        return X_splits, y_splits, train_inds, test_inds

    def evaluate(self, X, y, models, preprocessor=None, groups=None, hyperopts=None, selectors=None, metrics=None,
                 plots=['Histogram', 'Scatter', 'Error'], savepath=None, X_extra=None, leaveout_inds=list(list()),
                 best_run_metric=None, nested_CV=False, error_method='stdev_weak_learners', recalibrate_errors=False,
                 verbosity=1):

        if nested_CV == True:
            if self.__class__.__name__ == 'NoSplit':
                print('Warning: NoSplit does not support nested cross validation.')
            else:
                # Get set of X_leaveout, y_leaveout for testing. Append them to user-specified X_leaveout tests
                X_splits, y_splits, train_inds, test_inds = self.split_asframe(X=X, y=y, groups=groups)
                leaveout_inds_orig = leaveout_inds
                leaveout_inds = [i for i in test_inds]
                if len(leaveout_inds_orig) > 0:
                    for i in leaveout_inds_orig:
                        leaveout_inds.append(i)

        if type(models) == list:
            pass
        else:
            models = list(models)

        if selectors is None:
            selectors = [NoSelect()]
        else:
            if type(selectors) == list:
                pass
            else:
                selectors = list(selectors)

        if preprocessor is None:
            preprocessor = NoPreprocessor()

        if metrics is None:
            metrics =['mean_absolute_error']

        if best_run_metric is None:
            best_run_metric = metrics[0]

        if hyperopts is None:
            hyperopts = [None for l in models]

        if not savepath:
            savepath = os.getcwd()

        self.splitdirs = list()
<<<<<<< HEAD
        for model in models:
=======
        for model, hyperopt in zip(models, hyperopts):

            # See if the model used is amenable to uncertainty (error) analysis
            if model.model.__class__.__name__ in ['RandomForestRegressor',
                                                     'GradientBoostingRegressor',
                                                     'GaussianProcessRegressor',
                                                     'BaggingRegressor',
                                                     'ExtraTreesRegressor',
                                                  'AdaBoostRegressor']:
                has_model_errors = True
            else:
                has_model_errors = False
                if recalibrate_errors is True:
                    print('Warning: you have selected to recalibrate errors using a model that does not support '
                          'error estimation. Automatically changing to set recalibrate_errors = False')
                    recalibrate_errors = False

>>>>>>> d9479ca4
            for selector in selectors:
                splitdir = self._setup_savedir(model=model, selector=selector, preprocessor=preprocessor, savepath=savepath)
                self.splitdirs.append(splitdir)

                split_outer_count = 0
                if len(leaveout_inds) > 0:
                    for leaveout_ind in leaveout_inds:
                        X_subsplit = X.loc[~X.index.isin(leaveout_ind)]
                        y_subsplit = y.loc[~y.index.isin(leaveout_ind)]
                        X_leaveout = X.loc[X.index.isin(leaveout_ind)]
                        y_leaveout = y.loc[y.index.isin(leaveout_ind)]

                        dataset_stdev = np.std(y_subsplit)

                        if groups is not None:
                            groups_subsplit = groups.loc[~groups.index.isin(leaveout_ind)]
                        else:
                            groups_subsplit = None
                        X_splits, y_splits, train_inds, test_inds = self.split_asframe(X=X_subsplit, y=y_subsplit,
                                                                                       groups=groups_subsplit)

                        # make the individual split directory
                        splitouterpath = os.path.join(splitdir, 'split_outer_' + str(split_outer_count))
                        # make the feature selector directory for this split directory
                        os.mkdir(splitouterpath)
                        self._evaluate_split_sets(X_splits,
                                                  y_splits,
                                                  train_inds,
                                                  test_inds,
                                                  model,
                                                  selector,
                                                  preprocessor,
                                                  X_extra,
                                                  groups,
                                                  splitouterpath,
                                                  hyperopt,
                                                  metrics,
                                                  plots,
                                                  has_model_errors,
                                                  error_method,
                                                  recalibrate_errors,
                                                  verbosity=verbosity)
                        split_outer_count += 1

                        best_split_dict = self._get_best_split(savepath=splitouterpath, model=model,
                                                               preprocessor=preprocessor, best_run_metric=best_run_metric)
                        # Copy the best model, selected features and preprocessor to this outer directory
                        shutil.copy(best_split_dict['preprocessor'], splitouterpath)
                        shutil.copy(best_split_dict['model'], splitouterpath)
                        shutil.copy(best_split_dict['features'], splitouterpath)

                        # Load in the best model, preprocessor and evaluate the left-out data stats
                        best_model = joblib.load(best_split_dict['model'])
                        preprocessor = joblib.load(best_split_dict['preprocessor'])
                        X_train_bestmodel = preprocessor.transform(pd.read_excel(best_split_dict['X_train'])) # Need to preprocess the Xtrain data

                        with open(os.path.join(splitouterpath, 'selected_features.txt')) as f:
                            selected_features = [line.rstrip() for line in f]
                        X_leaveout = X_leaveout[selected_features]
                        X_leaveout_preprocessed = preprocessor.transform(X=X_leaveout)
                        y_pred_leaveout = best_model.predict(X=X_leaveout_preprocessed)
                        stats_dict_leaveout = Metrics(metrics_list=metrics).evaluate(y_true=y_leaveout,
                                                                                    y_pred=y_pred_leaveout)
                        df_stats_leaveout = pd.DataFrame().from_records([stats_dict_leaveout])
                        df_stats_leaveout.to_excel(os.path.join(splitouterpath, 'leaveout_stats_summary.xlsx'), index=False)

                        # At level of splitouterpath, do analysis over all splits (e.g. parity plot over all splits)
                        y_test_all = self._collect_data(filename='y_test', savepath=splitouterpath)
                        y_train_all = self._collect_data(filename='y_train', savepath=splitouterpath)
                        y_pred_all = self._collect_data(filename='y_pred', savepath=splitouterpath)
                        y_pred_train_all = self._collect_data(filename='y_pred_train', savepath=splitouterpath)
                        residuals_test_all = self._collect_data(filename='residuals_test', savepath=splitouterpath)
                        residuals_train_all = self._collect_data(filename='residuals_train', savepath=splitouterpath)
                        X_train_all = self._collect_df_data(filename='X_train', savepath=splitouterpath)
                        X_test_all = self._collect_df_data(filename='X_test', savepath=splitouterpath)

                        # Save the data gathered over all the splits
                        self._save_split_data(df=X_train_all, filename='X_train', savepath=splitouterpath, columns=X_train_all.columns.tolist())
                        self._save_split_data(df=X_test_all, filename='X_test', savepath=splitouterpath, columns=X_test_all.columns.tolist())
                        self._save_split_data(df=y_test_all, filename='y_test', savepath=splitouterpath, columns='y_test')
                        self._save_split_data(df=y_train_all, filename='y_train', savepath=splitouterpath, columns='y_train')
                        self._save_split_data(df=y_pred_all, filename='y_pred', savepath=splitouterpath, columns='y_pred')
                        self._save_split_data(df=y_pred_train_all, filename='y_pred_train', savepath=splitouterpath, columns='y_pred_train')
                        self._save_split_data(df=residuals_test_all, filename='residuals_test', savepath=splitouterpath, columns='residuals')
                        self._save_split_data(df=residuals_train_all, filename='residuals_train', savepath=splitouterpath, columns='residuals')

                        if has_model_errors is True:
                            model_errors_leaveout = ErrorUtils()._get_model_errors(model=best_model,
                                                                                    X=X_leaveout_preprocessed,
                                                                                    X_train=X_train_bestmodel,
                                                                                    X_test=X_leaveout_preprocessed,
                                                                                   error_method=error_method)
                            self._save_split_data(df=model_errors_leaveout, filename='model_errors_leaveout',
                                                  savepath=splitouterpath, columns='model_errors')
                        else:
                            model_errors_leaveout = None

                        # Remake the leaveout y data series to reset the index
                        y_leaveout = pd.Series(np.array(y_leaveout))
                        y_pred_leaveout = pd.Series(np.array(y_pred_leaveout))

                        self._save_split_data(df=X_leaveout, filename='X_leaveout', savepath=splitouterpath, columns=X_leaveout.columns.tolist())
                        self._save_split_data(df=y_leaveout, filename='y_leaveout', savepath=splitouterpath, columns='y_leaveout')
                        self._save_split_data(df=y_pred_leaveout, filename='y_pred_leaveout', savepath=splitouterpath, columns='y_pred_leaveout')

                        residuals_leaveout = y_pred_leaveout-y_leaveout
                        self._save_split_data(df=residuals_leaveout, filename='residuals_leaveout', savepath=splitouterpath, columns='residuals')

                        if recalibrate_errors is True:
                            recalibrate_dict = self._get_recalibration_params(savepath=splitouterpath,
                                                                          data_type='test')
                            model_errors_leaveout_cal = recalibrate_dict['a']*model_errors_leaveout+recalibrate_dict['b']
                            self._save_split_data(df=model_errors_leaveout_cal, filename='model_errors_leaveout_calibrated',
                                              savepath=splitouterpath, columns='model_errors')
                        else:
                            model_errors_leaveout_cal = None

                        if verbosity > 0:
                            make_plots(plots=plots,
                                       y_true=y_leaveout,
                                       y_pred=y_pred_leaveout,
                                       groups=groups,
                                       data_type='leaveout',
                                       dataset_stdev=dataset_stdev,
                                       has_model_errors=has_model_errors,
                                       metrics=metrics,
                                       model=model,
                                       model_errors=model_errors_leaveout,
                                       residuals=residuals_leaveout,
                                       savepath=splitouterpath,
                                       show_figure=False,
                                       recalibrate_errors=recalibrate_errors,
                                       model_errors_cal=model_errors_leaveout_cal,
                                       splits_summary=True)

                    # At level of splitdir, collect and save all leaveout data
                    y_leaveout_all = self._collect_data(filename='y_leaveout', savepath=splitdir)
                    y_pred_leaveout_all = self._collect_data(filename='y_pred_leaveout', savepath=splitdir)
                    residuals_leaveout_all = self._collect_data(filename='residuals_leaveout', savepath=splitdir)
                    self._save_split_data(df=residuals_leaveout_all, filename='residuals_leaveout', savepath=splitdir, columns='residuals')
                    self._save_split_data(df=y_leaveout_all, filename='y_leaveout', savepath=splitdir, columns='y_leaveout')
                    self._save_split_data(df=y_pred_leaveout_all, filename='y_pred_leaveout', savepath=splitdir, columns='y_pred_leaveout')

                    # At level of splitodir, collect and save all train/test data
                    y_test_all = self._collect_data(filename='y_test', savepath=splitdir)
                    y_train_all = self._collect_data(filename='y_train', savepath=splitdir)
                    y_pred_all = self._collect_data(filename='y_pred', savepath=splitdir)
                    y_pred_train_all = self._collect_data(filename='y_pred_train', savepath=splitdir)
                    residuals_test_all = self._collect_data(filename='residuals_test', savepath=splitdir)
                    residuals_train_all = self._collect_data(filename='residuals_train', savepath=splitdir)
                    X_train_all = self._collect_df_data(filename='X_train', savepath=splitdir)
                    X_test_all = self._collect_df_data(filename='X_test', savepath=splitdir)
                    self._save_split_data(df=X_train_all, filename='X_train', savepath=splitdir, columns=X_train_all.columns.tolist())
                    self._save_split_data(df=X_test_all, filename='X_test', savepath=splitdir, columns=X_test_all.columns.tolist())
                    self._save_split_data(df=y_test_all, filename='y_test', savepath=splitdir, columns='y_test')
                    self._save_split_data(df=y_train_all, filename='y_train', savepath=splitdir,  columns='y_train')
                    self._save_split_data(df=y_pred_all, filename='y_pred', savepath=splitdir, columns='y_pred')
                    self._save_split_data(df=y_pred_train_all, filename='y_pred_train', savepath=splitdir, columns='y_pred_train')
                    self._save_split_data(df=residuals_test_all, filename='residuals_test', savepath=splitdir, columns='residuals')
                    self._save_split_data(df=residuals_train_all, filename='residuals_train', savepath=splitdir, columns='residuals')

                    # Remake the Series so that indices are sequential (needed for math)
                    y_leaveout_all = pd.Series(np.array(y_leaveout_all))
                    y_pred_leaveout_all = pd.Series(np.array(y_pred_leaveout_all))

                    if has_model_errors is True:
                        model_errors_leaveout_all = self._collect_data(filename='model_errors_leaveout', savepath=splitdir)
                        self._save_split_data(df=model_errors_leaveout_all, filename='model_errors_leaveout', savepath=splitdir, columns='model_errors')
                        if recalibrate_errors is True:
                            model_errors_leaveout_all_calibrated = self._collect_data(filename='model_errors_leaveout_calibrated', savepath=splitdir)
                            self._save_split_data(df=model_errors_leaveout_all_calibrated, filename='model_errors_leaveout_calibrated', savepath=splitdir, columns='model_errors')
                        else:
                            model_errors_leaveout_all_calibrated = None
                    else:
                        model_errors_leaveout_all = None

                    # Gather the recalibration dicts from each split set and save average and stdev of recalibrations
                    if has_model_errors is True and recalibrate_errors is True:
                        recalibrate_avg_dict, recalibrate_stdev_dict = self._get_average_recalibration_params(savepath=splitdir,
                                                                                                              data_type='test')
                        pd.DataFrame(recalibrate_avg_dict, index=[0]).to_excel(os.path.join(splitdir, 'recalibration_parameters_average_test.xlsx'))
                        pd.DataFrame(recalibrate_stdev_dict, index=[0]).to_excel(os.path.join(splitdir, 'recalibration_parameters_stdev_test.xlsx'))

                    # Make all leaveout data plots
                    dataset_stdev = np.std(y)
                    if verbosity > 0:
                        make_plots(plots=plots,
                                   y_true=y_leaveout_all,
                                   y_pred=y_pred_leaveout_all,
                                   groups=groups,
                                   data_type='leaveout',
                                   dataset_stdev=dataset_stdev,
                                   has_model_errors=has_model_errors,
                                   metrics=metrics,
                                   model=model,
                                   model_errors=model_errors_leaveout_all,
                                   residuals=residuals_leaveout_all,
                                   savepath=splitdir,
                                   show_figure=False,
                                   recalibrate_errors=recalibrate_errors,
                                   model_errors_cal=model_errors_leaveout_all_calibrated,
                                   splits_summary=True)

                else:
                    X_splits, y_splits, train_inds, test_inds = self.split_asframe(X=X, y=y, groups=groups)

                    self._evaluate_split_sets(X_splits,
                                              y_splits,
                                              train_inds,
                                              test_inds,
                                              model,
                                              selector,
                                              preprocessor,
                                              X_extra,
                                              groups,
                                              splitdir,
                                              hyperopt,
                                              metrics,
                                              plots,
                                              has_model_errors,
                                              error_method,
                                              recalibrate_errors,
                                              verbosity=verbosity)

                    best_split_dict = self._get_best_split(savepath=splitdir, model=model,
                                                           preprocessor=preprocessor, best_run_metric=best_run_metric)
                    # Copy the best model, selected features and preprocessor to this outer directory
                    shutil.copy(best_split_dict['preprocessor'], splitdir)
                    shutil.copy(best_split_dict['model'], splitdir)
                    shutil.copy(best_split_dict['features'], splitdir)
        return

    def _evaluate_split_sets(self, X_splits, y_splits, train_inds, test_inds, model, selector, preprocessor,
                             X_extra, groups, splitdir, hyperopt, metrics, plots, has_model_errors, error_method,
                             recalibrate_errors, verbosity):
        split_count = 0
        for Xs, ys, train_ind, test_ind in zip(X_splits, y_splits, train_inds, test_inds):
            model_orig = copy.deepcopy(model)
            selector_orig = copy.deepcopy(selector)
            preprocessor_orig = copy.deepcopy(preprocessor)

            X_train = Xs[0]
            X_test = Xs[1]
            y_train = pd.Series(np.array(ys[0]).ravel(), name='y_train')
            y_test = pd.Series(np.array(ys[1]).ravel(), name='y_test')  # Make it so the y_test and y_pred have same indices so can be subtracted to get residual

            if X_extra is not None:
                X_extra_train = X_extra.loc[train_ind, :]
                X_extra_test = X_extra.loc[test_ind, :]
            else:
                X_extra_train = None
                X_extra_test = None

            if groups is not None:
                group = np.unique(groups[test_ind])[0]
            else:
                group = None

            splitpath = os.path.join(splitdir, 'split_' + str(split_count))
            os.mkdir(splitpath)

            self._evaluate_split(X_train, X_test, y_train, y_test, model_orig, preprocessor_orig, selector_orig,
                                 hyperopt, metrics, plots, group,
                                 splitpath, has_model_errors, X_extra_train, X_extra_test, error_method, verbosity)
            split_count += 1

        # At level of splitdir, do analysis over all splits (e.g. parity plot over all splits)
        y_test_all = self._collect_data(filename='y_test', savepath=splitdir)
        y_train_all = self._collect_data(filename='y_train', savepath=splitdir)
        y_pred_all = self._collect_data(filename='y_pred', savepath=splitdir)
        y_pred_train_all = self._collect_data(filename='y_pred_train', savepath=splitdir)
        residuals_test_all = self._collect_data(filename='residuals_test', savepath=splitdir)
        residuals_train_all = self._collect_data(filename='residuals_train', savepath=splitdir)
        X_train_all = self._collect_df_data(filename='X_train', savepath=splitdir)
        X_test_all = self._collect_df_data(filename='X_test', savepath=splitdir)

        # Save the data gathered over all the splits
        self._save_split_data(df=X_train_all, filename='X_train', savepath=splitdir, columns=X_train_all.columns.tolist())
        self._save_split_data(df=X_test_all, filename='X_test', savepath=splitdir, columns=X_test_all.columns.tolist())
        self._save_split_data(df=y_test_all, filename='y_test', savepath=splitdir, columns='y_test')
        self._save_split_data(df=y_train_all, filename='y_train', savepath=splitdir, columns='y_train')
        self._save_split_data(df=y_pred_all, filename='y_pred', savepath=splitdir, columns='y_pred')
        self._save_split_data(df=y_pred_train_all, filename='y_pred_train', savepath=splitdir, columns='y_pred_train')

        if has_model_errors is True:
            model_errors_test_all = self._collect_data(filename='model_errors_test', savepath=splitdir)
            model_errors_train_all = self._collect_data(filename='model_errors_train', savepath=splitdir)
            # Save all the uncalibrated model errors data
            self._save_split_data(df=model_errors_test_all, filename='model_errors_test', savepath=splitdir,
                                  columns='model_errors')
            self._save_split_data(df=model_errors_train_all, filename='model_errors_train', savepath=splitdir,
                                  columns='model_errors')
        else:
            model_errors_test_all = None
            model_errors_train_all = None

        if recalibrate_errors is True:
            model_errors_test_all_cal, a, b = ErrorUtils()._recalibrate_errors(model_errors=model_errors_test_all, residuals=residuals_test_all)

            # Write the recalibration values to file
            recal_df = pd.DataFrame({'slope (a)': a, 'intercept (b)': b}, index=[0])
            recal_df.to_excel(os.path.join(splitdir, 'recalibration_parameters_'+str('test')+'.xlsx'), index=False)

            # Write the calibrated model errors to file
            self._save_split_data(df=model_errors_test_all_cal, filename='model_errors_test_calibrated', savepath=splitdir, columns='model_errors')

            model_errors_train_all_cal, a, b = ErrorUtils()._recalibrate_errors(model_errors=model_errors_train_all,
                                                                               residuals=residuals_train_all)

            # Write the recalibration values to file
            recal_df = pd.DataFrame({'slope (a)': a, 'intercept (b)': b}, index=[0])
            recal_df.to_excel(os.path.join(splitdir, 'recalibration_parameters_' + str('train') + '.xlsx'), index=False)

            # Write the calibrated model errors to file
            self._save_split_data(df=model_errors_train_all_cal, filename='model_errors_train_calibrated', savepath=splitdir,
                                  columns='model_errors')
        else:
            model_errors_test_all_cal = None
            model_errors_train_all_cal = None

        # Make all test data plots
        dataset_stdev = np.std(np.unique(y_train_all))
        if verbosity > 1:
            make_plots(plots=plots,
                       y_true=y_test_all,
                       y_pred=y_pred_all,
                       groups=groups,
                       data_type='test',
                       dataset_stdev=dataset_stdev,
                       has_model_errors=has_model_errors,
                       metrics=metrics,
                       model=model,
                       model_errors=model_errors_test_all,
                       residuals=residuals_test_all,
                       savepath=splitdir,
                       show_figure=False,
                       recalibrate_errors=recalibrate_errors,
                       model_errors_cal=model_errors_test_all_cal,
                       splits_summary=True)

        # Make all train data plots
        dataset_stdev = np.std(np.unique(y_train_all))
        if verbosity > 1:
            make_plots(plots=plots,
                       y_true=y_train_all,
                       y_pred=y_pred_train_all,
                       groups=groups,
                       data_type='train',
                       dataset_stdev=dataset_stdev,
                       has_model_errors=has_model_errors,
                       metrics=metrics,
                       model=model,
                       model_errors=model_errors_train_all,
                       residuals=residuals_train_all,
                       savepath=splitdir,
                       show_figure=False,
                       recalibrate_errors=recalibrate_errors,
                       model_errors_cal=model_errors_train_all_cal,
                       splits_summary=True)

    def _evaluate_split(self, X_train, X_test, y_train, y_test, model, preprocessor, selector, hyperopt,
                        metrics, plots, groups, splitpath, has_model_errors, X_extra_train, X_extra_test,
                        error_method, verbosity):

        X_train_orig = copy.deepcopy(X_train)
        X_test_orig = copy.deepcopy(X_test)

        preprocessor1 = copy.deepcopy(preprocessor)
        preprocessor2 = copy.deepcopy(preprocessor)

        # Preprocess the full split data
        X_train = preprocessor1.evaluate(X_train, savepath=splitpath, file_name='train')
        X_test = preprocessor1.evaluate(X_test, savepath=splitpath, file_name='test')

        # run feature selector to get new Xtrain, Xtest
        X_train = selector.evaluate(X=X_train, y=y_train, savepath=splitpath)
        selected_features = selector.selected_features

        X_train = preprocessor2.evaluate(X_train_orig[selected_features], savepath=splitpath, file_name='train_selected')
        X_test = preprocessor2.transform(X_test_orig[selected_features])

        self._save_split_data(df=X_train_orig[selected_features], filename='X_train', savepath=splitpath, columns=selected_features)
        self._save_split_data(df=X_test_orig[selected_features], filename='X_test', savepath=splitpath, columns=selected_features)
        self._save_split_data(df=y_train, filename='y_train', savepath=splitpath, columns='y_train')
        self._save_split_data(df=y_test, filename='y_test', savepath=splitpath, columns='y_test')
        if X_extra_train is not None and X_extra_test is not None:
            self._save_split_data(df=X_extra_train, filename='X_extra_train', savepath=splitpath, columns=X_extra_train.columns.tolist())
            self._save_split_data(df=X_extra_test, filename='X_extra_test', savepath=splitpath, columns=X_extra_test.columns.tolist())

        # Here evaluate hyperopt instance, if provided, and get updated model instance
        if hyperopt is not None:
            model = hyperopt.fit(X=X_train, y=y_train, model=model, cv=5, savepath=splitpath)

        model.fit(X_train, y_train)
        y_pred = model.predict(X_test)
        y_pred_train = model.predict(X_train)

        residuals_test = y_pred-y_test
        residuals_train = y_pred_train-y_train

        self._save_split_data(df=y_pred, filename='y_pred', savepath=splitpath, columns='y_pred')
        self._save_split_data(df=y_pred_train, filename='y_pred_train', savepath=splitpath, columns='y_pred_train')
        self._save_split_data(df=residuals_test, filename='residuals_test', savepath=splitpath, columns='residuals')
        self._save_split_data(df=residuals_train, filename='residuals_train', savepath=splitpath, columns='residuals')

        if has_model_errors is True:
            model_errors_test = ErrorUtils()._get_model_errors(model=model,
                                                                X=X_test,
                                                                X_train=X_train,
                                                                X_test=X_test,
                                                               error_method=error_method)
            self._save_split_data(df=model_errors_test, filename='model_errors_test', savepath=splitpath, columns='model_errors')
            model_errors_train = ErrorUtils()._get_model_errors(model=model,
                                                                X=X_train,
                                                                X_train=X_train,
                                                                X_test=X_train, #predicting on train data so test/train is same
                                                                error_method=error_method)
            self._save_split_data(df=model_errors_train, filename='model_errors_train', savepath=splitpath, columns='model_errors')
        else:
            model_errors_test = None
            model_errors_train = None

        # Save summary stats data for this split
        stats_dict = Metrics(metrics_list=metrics).evaluate(y_true=y_test, y_pred=y_pred)
        df_stats = pd.DataFrame().from_records([stats_dict])
        df_stats.to_excel(os.path.join(splitpath, 'test_stats_summary.xlsx'), index=False)
        stats_dict_train = Metrics(metrics_list=metrics).evaluate(y_true=y_train, y_pred=y_pred_train)
        df_stats_train = pd.DataFrame().from_records([stats_dict_train])
        df_stats_train.to_excel(os.path.join(splitpath, 'train_stats_summary.xlsx'), index=False)

        # Make all test data plots
        dataset_stdev = np.std(y_train)
        if verbosity > 2:
            make_plots(plots=plots,
                       y_true=y_test,
                       y_pred=y_pred,
                       groups=groups,
                       data_type='test',
                       dataset_stdev=dataset_stdev,
                       has_model_errors=has_model_errors,
                       metrics=metrics,
                       model=model,
                       model_errors=model_errors_test,
                       residuals=residuals_test,
                       savepath=splitpath,
                       show_figure=False,
                       recalibrate_errors=False,
                       splits_summary=False)

        # Make all train data plots
        dataset_stdev = np.std(y_train)
        if verbosity > 2:
            make_plots(plots=plots,
                       y_true=y_train,
                       y_pred=y_pred_train,
                       groups=groups,
                       data_type='train',
                       dataset_stdev=dataset_stdev,
                       has_model_errors=has_model_errors,
                       metrics=metrics,
                       model=model,
                       model_errors=model_errors_train,
                       residuals=residuals_train,
                       savepath=splitpath,
                       show_figure=False,
                       recalibrate_errors=False,
                       splits_summary=False)

        # Write the test group to a text file,
        if groups is not None:
            with open(os.path.join(splitpath,'test_group.txt'), 'w') as f:
                f.write(str(groups))
        #    with open(os.path.join(splitpath,'train_groups.txt'), 'w') as f:
        #        for group in train_groups:
        #            f.write(str(group)+"\n")

        # Save the fitted model, will be needed for DLHub upload later on
        joblib.dump(model, os.path.join(splitpath, str(model.model.__class__.__name__) + ".pkl"))
        return

    def _setup_savedir(self, model, selector, preprocessor, savepath):
        now = datetime.now()
        dirname = model.model.__class__.__name__+'_'+self.__class__.__name__+'_'+preprocessor.__class__.__name__+'_'+selector.__class__.__name__
        dirname = f"{dirname}_{now.month:02d}_{now.day:02d}" \
            f"_{now.hour:02d}_{now.minute:02d}_{now.second:02d}"
        if savepath == None:
            splitdir = os.getcwd()
        else:
            splitdir = os.path.join(savepath, dirname)
        if not os.path.exists(splitdir):
            os.mkdir(splitdir)
        return splitdir

    def _save_split_data(self, df, filename, savepath, columns):
        if type(df) == pd.core.frame.DataFrame:
            df.columns = columns
        if type(df) == pd.core.series.Series:
            df.name = columns
        df.to_excel(os.path.join(savepath, filename)+'.xlsx', index=False)
        return

    def _collect_data(self, filename, savepath):
        # Note this is only meant for collecting y-data (single column)
        dirs = [d for d in os.listdir(savepath) if 'split' in d]
        data = list()
        if 'residuals' in filename:
            col_name = 'residuals'
        elif 'model_errors' in filename:
            col_name = 'model_errors'
        else:
            col_name = filename
        for d in dirs:
<<<<<<< HEAD
            try:
                data.append(np.array(pd.read_excel(os.path.join(savepath, os.path.join(d, filename)+'.xlsx'))[filename]))
            except:
                data.append(np.array(pd.read_excel(os.path.join(savepath, os.path.join(d, filename)+'.xlsx'),
                                                   engine='openpyxl')[filename]))
        data = pd.Series(np.concatenate(data).ravel())
        return data
=======
            data.append(np.array(pd.read_excel(os.path.join(savepath, os.path.join(d, filename)+'.xlsx'))[col_name]))
        df = pd.Series(np.concatenate(data).ravel())
        return df

    def _collect_df_data(self, filename, savepath):
        dirs = [d for d in os.listdir(savepath) if 'split' in d]
        data = list()
        for d in dirs:
            data.append(pd.read_excel(os.path.join(savepath, os.path.join(d, filename)+'.xlsx')))
        df = pd.concat(data)
        return df

    def _get_best_split(self, savepath, model, preprocessor, best_run_metric):
        dirs = os.listdir(savepath)
        splitdirs = [d for d in dirs if 'split_' in d and '.png' not in d]

        stats_files_dict = dict()
        for splitdir in splitdirs:
            stats_files_dict[os.path.join(savepath, splitdir)] = pd.read_excel(os.path.join(os.path.join(savepath, splitdir), 'test_stats_summary.xlsx')).to_dict('records')[0]

        # Find best/worst splits based on RMSE value
        rmse_best = 10**20
        for split, stats_dict in stats_files_dict.items():
            if stats_dict[best_run_metric] < rmse_best:
                best_split = split
                rmse_best = stats_dict[best_run_metric]

        # Get the preprocessor, model, and features for the best split
        best_split_dict = dict()
        preprocessor_name = preprocessor.preprocessor.__class__.__name__+'.pkl'
        model_name = model.model.__class__.__name__+'.pkl'

        if not os.path.exists(os.path.join(best_split, preprocessor_name)):
            print("Error: couldn't find preprocessor .pkl file in best split")
        if not os.path.exists(os.path.join(best_split, model_name)):
            print("Error: couldn't find model .pkl file in best split")
        best_split_dict['preprocessor']  = os.path.join(best_split, preprocessor_name)
        best_split_dict['model'] = os.path.join(best_split, model_name)
        best_split_dict['features'] = os.path.join(best_split, 'selected_features.txt')
        best_split_dict['X_train'] = os.path.join(best_split, 'X_train.xlsx')

        return best_split_dict

    def _get_average_recalibration_params(self, savepath, data_type):
        dirs = os.listdir(savepath)
        splitdirs = [d for d in dirs if 'split_' in d and '.png' not in d]

        recalibrate_a_vals = list()
        recalibrate_b_vals = list()
        for splitdir in splitdirs:
            recalibrate_dict = pd.read_excel(os.path.join(os.path.join(savepath, splitdir),
                                                          'recalibration_parameters_'+str(data_type)+'.xlsx')).to_dict('records')[0]
            recalibrate_a_vals.append(recalibrate_dict['slope (a)'])
            recalibrate_b_vals.append(recalibrate_dict['intercept (b)'])
        recalibrate_avg_dict = {'a': np.mean(recalibrate_a_vals), 'b': np.mean(recalibrate_b_vals)}
        recalibrate_stdev_dict = {'a': np.std(recalibrate_a_vals), 'b': np.std(recalibrate_b_vals)}
        return recalibrate_avg_dict, recalibrate_stdev_dict

    def _get_recalibration_params(self, savepath, data_type):
        recalibrate_dict = pd.read_excel(os.path.join(savepath, 'recalibration_parameters_'+str(data_type)+'.xlsx')).to_dict('records')[0]
        recalibrate_dict_ = dict()
        recalibrate_dict_['a']=recalibrate_dict['slope (a)']
        recalibrate_dict_['b']=recalibrate_dict['intercept (b)']
        return recalibrate_dict_
>>>>>>> d9479ca4

    def help(self):
        print('Documentation for', self.splitter)
        pprint(dict(inspect.getmembers(self.splitter))['__doc__'])
        print('\n')
        print('Class methods for,', self.splitter)
        pprint(dict(inspect.getmembers(self.splitter, predicate=inspect.ismethod)))
        print('\n')
        print('Class attributes for,', self.splitter)
        pprint(self.splitter.__dict__)
        return


class SklearnDataSplitter(BaseSplitter):
    """
    Class to wrap any scikit-learn based data splitter, e.g. KFold

    Args:
        splitter (sklearn.model_selection object): a sklearn.model_selection object, e.g. sklearn.model_selection.KFold()
        kwargs : key word arguments for the sklearn.model_selection object, e.g. n_splits=5 for KFold()

    Methods:
        get_n_splits: method to calculate the number of splits to perform

            Args:
                None

            Returns:
                (int), number of train/test splits

        split: method to perform split into train indices and test indices

            Args:
                X: (numpy array), array of X features

            Returns:
                (numpy array), array of train and test indices

        _setup_savedir: method to create a savedir based on the provided model, splitter, selector names and datetime

            Args:
                model: (mastml.models.SklearnModel or other estimator object), an estimator, e.g. KernelRidge
                selector: (mastml.feature_selectors or other selector object), a selector, e.g. EnsembleModelFeatureSelector
                savepath: (str), string designating the savepath

            Returns:
                splitdir: (str), string containing the new subdirectory to save results to
    """

    def __init__(self, splitter, **kwargs):
        super(SklearnDataSplitter, self).__init__()
        self.splitter = getattr(sklearn.model_selection, splitter)(**kwargs)

    def get_n_splits(self, X=None, y=None, groups=None):
        return self.splitter.get_n_splits(X, y , groups)

    def split(self, X, y=None, groups=None):
        return self.splitter.split(X, y, groups)

    def _setup_savedir(self, model, selector, preprocessor, savepath):
        now = datetime.now()
        if model.model.__class__.__name__ == 'BaggingRegressor':
            dirname = model.model.__class__.__name__ + '_' + model.base_estimator_ + '_' + self.splitter.__class__.__name__ + '_' +preprocessor.__class__.__name__+'_'+ selector.__class__.__name__
        else:
            dirname = model.model.__class__.__name__+'_'+self.splitter.__class__.__name__+'_'+preprocessor.__class__.__name__+'_'+selector.__class__.__name__
        dirname = f"{dirname}_{now.month:02d}_{now.day:02d}" \
            f"_{now.hour:02d}_{now.minute:02d}_{now.second:02d}"
        if savepath == None:
            splitdir = os.getcwd()
        else:
            splitdir = os.path.join(savepath, dirname)
        if not os.path.exists(splitdir):
            os.mkdir(splitdir)
        return splitdir


class NoSplit(BaseSplitter):
    """
    Class to just train the model on the training data and test it on that same data. Sometimes referred to as a "Full fit"
    or a "Single fit", equivalent to just plotting y vs. x.

    Args:
        None (only object instance)

    Methods:
        get_n_splits: method to calculate the number of splits to perform

            Args:
                None

            Returns:
                (int), always 1 as only a single split is performed

        split: method to perform split into train indices and test indices

            Args:
                X: (numpy array), array of X features

            Returns:
                (numpy array), array of train and test indices (all data used as train and test for NoSplit)

    """

    def __init__(self):
        super(NoSplit, self).__init__()

    def get_n_splits(self, X=None, y=None, groups=None):
        return 1

    def split(self, X, y=None, groups=None):
        indices = np.arange(X.shape[0])
        return [[indices, indices]]


class JustEachGroup(BaseSplitter):
    """
    Class to train the model on one group at a time and test it on the rest of the data
    This class wraps scikit-learn's LeavePGroupsOut with P set to n-1. More information is available at:
    http://scikit-learn.org/stable/modules/generated/sklearn.model_selection.LeavePGroupsOut.html

    Args:
        None (only object instance)

    Methods:
        get_n_splits: method to calculate the number of splits to perform

            Args:
                groups: (numpy array), array of group labels

            Returns:
                (int), number of unique groups, indicating number of splits to perform

        split: method to perform split into train indices and test indices

            Args:
                X: (numpy array), array of X features
                y: (numpy array), array of y data
                groups: (numpy array), array of group labels

            Returns:
                (numpy array), array of train and test indices

    """

    def __init__(self):
        super(JustEachGroup, self).__init__()

    def get_n_splits(self, X=None, y=None, groups=None):
        return np.unique(groups).shape[0]

    def split(self, X, y, groups):
        n_groups = self.get_n_splits(groups=groups)
        lpgo = ms.LeavePGroupsOut(n_groups=n_groups-1)
        trains_tests = list()
        for train_index, test_index in lpgo.split(X, y, groups):
            trains_tests.append((train_index, test_index))
        return trains_tests


class LeaveCloseCompositionsOut(BaseSplitter):
    """
    Leave-P-out where you exclude materials with compositions close to those the test set

    Computes the distance between the element fraction vectors. For example, the :math:`L_2`
    distance between Al and Cu is :math:`\sqrt{2}` and the :math:`L_1` distance between Al
    and Al0.9Cu0.1 is 0.2.

    Consequently, this splitter requires a list of compositions as the input to `split` rather
    than the features.

    Args:
        composition_df (pd.DataFrame): dataframe containing the vector of material compositions to analyze
        dist_threshold (float): Entries must be farther than this distance to be included in the
            training set
        nn_kwargs (dict): Keyword arguments for the scikit-learn NearestNeighbor class used
            to find nearest points
    """

    def __init__(self, composition_df, dist_threshold=0.1, nn_kwargs=None):
        super(LeaveCloseCompositionsOut, self).__init__()
        if nn_kwargs is None:
            nn_kwargs = {}
        self.composition_df = composition_df
        self.dist_threshold = dist_threshold
        self.nn_kwargs = nn_kwargs

    def split(self, X, y=None, groups=None):

        # Generate the composition vectors
        frac_computer = ElementFraction()
        elem_fracs = frac_computer.featurize_many(list(map(Composition, self.composition_df[self.composition_df.columns[0]])), pbar=False)

        # Generate the nearest-neighbor lookup tool
        neigh = NearestNeighbors(**self.nn_kwargs)
        neigh.fit(elem_fracs)

        # Generate a list of all entries
        all_inds = np.arange(0, self.composition_df.shape[0], 1)

        # Loop through each entry in X
        trains_tests = list()
        for i, x in enumerate(elem_fracs):

            # Get all the entries within the threshold distance of the test point
            too_close, = neigh.radius_neighbors([x], self.dist_threshold, return_distance=False)

            # Get the training set as "not these points"
            train_inds = np.setdiff1d(all_inds, too_close)
            test_inds = np.setdiff1d(all_inds, train_inds)

            trains_tests.append((np.asarray(train_inds), np.asarray(test_inds)))
        return trains_tests

    def get_n_splits(self, X=None, y=None, groups=None):
        return len(X)


class LeaveOutPercent(BaseSplitter):
    """
    Class to train the model using a certain percentage of data as training data

    Args:
        percent_leave_out (float): fraction of data to use in training (must be > 0 and < 1)

        n_repeats (int): number of repeated splits to perform (must be >= 1)

    Methods:
        get_n_splits: method to return the number of splits to perform

            Args:
                groups: (numpy array), array of group labels

            Returns:
                (int), number of unique groups, indicating number of splits to perform

        split: method to perform split into train indices and test indices

            Args:
                X: (numpy array), array of X features
                y: (numpy array), array of y data
                groups: (numpy array), array of group labels

            Returns:
                (numpy array), array of train and test indices

    """

    def __init__(self, percent_leave_out=0.2, n_repeats=5):
        super(LeaveOutPercent, self).__init__()
        self.percent_leave_out = percent_leave_out
        self.n_repeats = n_repeats

    def get_n_splits(self, X=None, y=None, groups=None):
        return self.n_repeats

    def split(self, X, y=None, groups=None):
        indices = range(X.shape[0])
        split = list()
        for i in range(self.n_repeats):
            trains, tests = ms.train_test_split(indices, test_size=self.percent_leave_out, random_state=np.random.randint(1, 1000), shuffle=True)
            split.append((trains, tests))
        return split


class LeaveOutTwinCV(BaseSplitter):
    """
    Class to remove data twins from the test data.

    Args:
        threshold: (int), the threshold at which two data points are considered twins
        ord: {non-zero int, inf, -inf}, optional Order of the norm (see numpy.linalg.norm). The default is None. Must be able to calculate norm for vector, not matrix.
        auto_threshold: (boolean), true if threshold should be automatically increased until at least one twin is removed. Default True.
        ceiling: (float), fraction of total data to find as twins

    Methods:
        get_n_splits: method to calculate the number of splits to perform across all splitters

            Args:
                X: (numpy array), array of X features
                y: (numpy array), array of y data
                groups: (numpy array), array of group labels

            Returns:
                (int), the number 1 always

        split: method to perform split into train indices and test indices

            Args:
                X: (numpy array), array of X features
                y: (numpy array), array of y data
                groups: (numpy array), array of group labels

            Returns:
                (numpy array), array of train and test indices
    """

    def __init__(self, threshold=0, ord=None, debug=False, auto_threshold=True, ceiling=0):
        params = locals()
        self.threshold = threshold
        self.splitter = self.__class__.__name__
        self.debug = debug
        self.ord = ord
        self.auto_threshold = auto_threshold
        self.ceiling = ceiling
        if self.debug:
            # print(f"threshold\t{threshold}\ndebug\t{debug}\nord\t{ord}\nauto_threshold\t{auto_threshold}\nceiling\t{ceiling}")
            for k, v in params.items():
                print(f"{k}\t\t{v}")

    def get_n_splits(self, X=None, y=None, groups=None):
        actual_splits = self.split(X, y, groups)
        return len(actual_splits)

    def split(self, X, y, X_noinput=None, groups=None):
        X = np.array(X)
        y = np.array(y)
        origIdx = set(np.arange(X.shape[0]))

        # if self.debug:
        #     print(origIdx)

        twinIdx = set()

        l = len(X)
        n = max(int(self.ceiling * l), 2)

        autothreshold_num_twins = []

        # compute all twins
        while (len(twinIdx) < n):
            for i, a in enumerate(X):
                for j, b in enumerate(X):
                    if (i != j and j > i):
                        # calculate distance
                        if (np.linalg.norm(a-b, ord=self.ord) <= self.threshold):
                            if i not in twinIdx:
                                twinIdx.add(i)
                            if j not in twinIdx:
                                twinIdx.add(j)
            # update threshold if needed
            if (not self.auto_threshold):
                break
            autothreshold_num_twins.append([self.threshold, len(twinIdx)])
            if self.threshold <= 0:
                self.threshold = 0.1
            self.threshold *= 1.1
            # if self.debug:
            #     print(self.threshold)

        # Want to store information: (distance, number of twins, metric used)
        # pd.DataFrame(data=ntwins_at_threshold)
        # self._save_split_data(df=X_train, filename='autothreshold_num_twins', savepath=splitpath, columns=X_train.columns.values)
        # df.to_excel(os.path.join(savepath, filename)+'.xlsx', index=False)
        if self.debug:
            print("Thresholds / Number of Twins")
            for th, num in autothreshold_num_twins:
                print(f"{th}\t{num}")

        # if not self.savepath:
        #     self.savepath = os.getcwd()
        # autothreshold_num_twins = pd.DataFrame(data=autothreshold_num_twins, columns=["Threshold", "n_twins"])
        # filename = "autothreshold_num_twins"
        # autothreshold_num_twins.to_excel(os.path.join(self.savepath, filename)+'.xlsx', index=False)

        # remove twins from original indices
        twinIdx = list(twinIdx)
        for t in twinIdx:
            if t in origIdx:
                origIdx.remove(t)
        origIdx = list(origIdx)

        if self.debug:
            print("Non-Twins / Twins")
            print(origIdx)
            print(twinIdx)

        splits = []
        splits.append([origIdx, twinIdx])
        splits.append([twinIdx, origIdx])
        return splits


class Bootstrap(BaseSplitter):
    """
    # Note: Bootstrap taken directly from sklearn Github (https://github.com/scikit-learn/scikit-learn/blob/0.11.X/sklearn/cross_validation.py)
    # which was necessary as it was later removed from more recent sklearn releases
    Random sampling with replacement cross-validation iterator
    Provides train/test indices to split data in train test sets
    while resampling the input n_bootstraps times: each time a new
    random split of the data is performed and then samples are drawn
    (with replacement) on each side of the split to build the training
    and test sets.
    Note: contrary to other cross-validation strategies, bootstrapping
    will allow some samples to occur several times in each splits. However
    a sample that occurs in the train split will never occur in the test
    split and vice-versa.
    If you want each sample to occur at most once you should probably
    use ShuffleSplit cross validation instead.

    Args:
        n : int
            Total number of elements in the dataset.
        n_bootstraps : int (default is 3)
            Number of bootstrapping iterations
        train_size : int or float (default is 0.5)
            If int, number of samples to include in the training split
            (should be smaller than the total number of samples passed
            in the dataset).
            If float, should be between 0.0 and 1.0 and represent the
            proportion of the dataset to include in the train split.
        test_size : int or float or None (default is None)
            If int, number of samples to include in the training set
            (should be smaller than the total number of samples passed
            in the dataset).
            If float, should be between 0.0 and 1.0 and represent the
            proportion of the dataset to include in the test split.
            If None, n_test is set as the complement of n_train.
        random_state : int or RandomState
            Pseudo number generator state used for random sampling.

    """

    # Static marker to be able to introspect the CV type
    indices = True

    def __init__(self, n, n_bootstraps=3, train_size=.5, test_size=None,
                 n_train=None, n_test=None, random_state=0):
        super(Bootstrap, self).__init__()
        self.n = n
        self.n_bootstraps = n_bootstraps
        if n_train is not None:
            train_size = n_train
            warnings.warn(
                "n_train is deprecated in 0.11 and scheduled for "
                "removal in 0.12, use train_size instead",
                DeprecationWarning, stacklevel=2)
        if n_test is not None:
            test_size = n_test
            warnings.warn(
                "n_test is deprecated in 0.11 and scheduled for "
                "removal in 0.12, use test_size instead",
                DeprecationWarning, stacklevel=2)
        if (isinstance(train_size, float) and train_size >= 0.0 and train_size <= 1.0):
            self.train_size = ceil(train_size * n)
        elif isinstance(train_size, int):
            self.train_size = train_size
        else:
            raise ValueError("Invalid value for train_size: %r" %
                             train_size)
        if self.train_size > n:
            raise ValueError("train_size=%d should not be larger than n=%d" %
                             (self.train_size, n))

        if (isinstance(test_size, float) and test_size >= 0.0 and test_size <= 1.0):
            self.test_size = ceil(test_size * n)
        elif isinstance(test_size, int):
            self.test_size = test_size
        elif test_size is None:
            self.test_size = self.n - self.train_size
        else:
            raise ValueError("Invalid value for test_size: %r" % test_size)
        if self.test_size > n:
            raise ValueError("test_size=%d should not be larger than n=%d" %
                             (self.test_size, n))

        self.random_state = random_state

    def __iter__(self):
        rng = check_random_state(self.random_state)
        for i in range(self.n_bootstraps):
            # random partition
            permutation = rng.permutation(self.n)
            ind_train = permutation[:self.train_size]
            ind_test = permutation[self.train_size:self.train_size
                                   + self.test_size]

            # bootstrap in each split individually
            train = rng.randint(0, self.train_size,
                                size=(self.train_size,))
            test = rng.randint(0, self.test_size,
                               size=(self.test_size,))
            yield ind_train[train], ind_test[test]

    def __repr__(self):
        return ('%s(%d, n_bootstraps=%d, train_size=%d, test_size=%d, '
                'random_state=%d)' % (
                    self.__class__.__name__,
                    self.n,
                    self.n_bootstraps,
                    self.train_size,
                    self.test_size,
                    self.random_state,
                ))

    def __len__(self):
        return self.n_bootstraps

    def get_n_splits(self, X=None, y=None, groups=None):
        return self.__len__()

    def split(self, X, y=None, groups=None):
        indices = range(X.shape[0])
        split = list()
        for trains, tests in self:
            split.append((trains.tolist(), tests.tolist()))
        return split<|MERGE_RESOLUTION|>--- conflicted
+++ resolved
@@ -223,7 +223,7 @@
             preprocessor = NoPreprocessor()
 
         if metrics is None:
-            metrics =['mean_absolute_error']
+            metrics = ['mean_absolute_error']
 
         if best_run_metric is None:
             best_run_metric = metrics[0]
@@ -235,17 +235,14 @@
             savepath = os.getcwd()
 
         self.splitdirs = list()
-<<<<<<< HEAD
-        for model in models:
-=======
         for model, hyperopt in zip(models, hyperopts):
 
             # See if the model used is amenable to uncertainty (error) analysis
             if model.model.__class__.__name__ in ['RandomForestRegressor',
-                                                     'GradientBoostingRegressor',
-                                                     'GaussianProcessRegressor',
-                                                     'BaggingRegressor',
-                                                     'ExtraTreesRegressor',
+                                                  'GradientBoostingRegressor',
+                                                  'GaussianProcessRegressor',
+                                                  'BaggingRegressor',
+                                                  'ExtraTreesRegressor',
                                                   'AdaBoostRegressor']:
                 has_model_errors = True
             else:
@@ -255,7 +252,6 @@
                           'error estimation. Automatically changing to set recalibrate_errors = False')
                     recalibrate_errors = False
 
->>>>>>> d9479ca4
             for selector in selectors:
                 splitdir = self._setup_savedir(model=model, selector=selector, preprocessor=preprocessor, savepath=savepath)
                 self.splitdirs.append(splitdir)
@@ -310,7 +306,7 @@
                         # Load in the best model, preprocessor and evaluate the left-out data stats
                         best_model = joblib.load(best_split_dict['model'])
                         preprocessor = joblib.load(best_split_dict['preprocessor'])
-                        X_train_bestmodel = preprocessor.transform(pd.read_excel(best_split_dict['X_train'])) # Need to preprocess the Xtrain data
+                        X_train_bestmodel = preprocessor.transform(pd.read_excel(best_split_dict['X_train']))  # Need to preprocess the Xtrain data
 
                         with open(os.path.join(splitouterpath, 'selected_features.txt')) as f:
                             selected_features = [line.rstrip() for line in f]
@@ -318,7 +314,7 @@
                         X_leaveout_preprocessed = preprocessor.transform(X=X_leaveout)
                         y_pred_leaveout = best_model.predict(X=X_leaveout_preprocessed)
                         stats_dict_leaveout = Metrics(metrics_list=metrics).evaluate(y_true=y_leaveout,
-                                                                                    y_pred=y_pred_leaveout)
+                                                                                     y_pred=y_pred_leaveout)
                         df_stats_leaveout = pd.DataFrame().from_records([stats_dict_leaveout])
                         df_stats_leaveout.to_excel(os.path.join(splitouterpath, 'leaveout_stats_summary.xlsx'), index=False)
 
@@ -344,9 +340,9 @@
 
                         if has_model_errors is True:
                             model_errors_leaveout = ErrorUtils()._get_model_errors(model=best_model,
-                                                                                    X=X_leaveout_preprocessed,
-                                                                                    X_train=X_train_bestmodel,
-                                                                                    X_test=X_leaveout_preprocessed,
+                                                                                   X=X_leaveout_preprocessed,
+                                                                                   X_train=X_train_bestmodel,
+                                                                                   X_test=X_leaveout_preprocessed,
                                                                                    error_method=error_method)
                             self._save_split_data(df=model_errors_leaveout, filename='model_errors_leaveout',
                                                   savepath=splitouterpath, columns='model_errors')
@@ -366,10 +362,10 @@
 
                         if recalibrate_errors is True:
                             recalibrate_dict = self._get_recalibration_params(savepath=splitouterpath,
-                                                                          data_type='test')
+                                                                              data_type='test')
                             model_errors_leaveout_cal = recalibrate_dict['a']*model_errors_leaveout+recalibrate_dict['b']
                             self._save_split_data(df=model_errors_leaveout_cal, filename='model_errors_leaveout_calibrated',
-                                              savepath=splitouterpath, columns='model_errors')
+                                                  savepath=splitouterpath, columns='model_errors')
                         else:
                             model_errors_leaveout_cal = None
 
@@ -563,7 +559,7 @@
             self._save_split_data(df=model_errors_test_all_cal, filename='model_errors_test_calibrated', savepath=splitdir, columns='model_errors')
 
             model_errors_train_all_cal, a, b = ErrorUtils()._recalibrate_errors(model_errors=model_errors_train_all,
-                                                                               residuals=residuals_train_all)
+                                                                                residuals=residuals_train_all)
 
             # Write the recalibration values to file
             recal_df = pd.DataFrame({'slope (a)': a, 'intercept (b)': b}, index=[0])
@@ -663,15 +659,15 @@
 
         if has_model_errors is True:
             model_errors_test = ErrorUtils()._get_model_errors(model=model,
-                                                                X=X_test,
-                                                                X_train=X_train,
-                                                                X_test=X_test,
+                                                               X=X_test,
+                                                               X_train=X_train,
+                                                               X_test=X_test,
                                                                error_method=error_method)
             self._save_split_data(df=model_errors_test, filename='model_errors_test', savepath=splitpath, columns='model_errors')
             model_errors_train = ErrorUtils()._get_model_errors(model=model,
                                                                 X=X_train,
                                                                 X_train=X_train,
-                                                                X_test=X_train, #predicting on train data so test/train is same
+                                                                X_test=X_train,  # predicting on train data so test/train is same
                                                                 error_method=error_method)
             self._save_split_data(df=model_errors_train, filename='model_errors_train', savepath=splitpath, columns='model_errors')
         else:
@@ -726,7 +722,7 @@
 
         # Write the test group to a text file,
         if groups is not None:
-            with open(os.path.join(splitpath,'test_group.txt'), 'w') as f:
+            with open(os.path.join(splitpath, 'test_group.txt'), 'w') as f:
                 f.write(str(groups))
         #    with open(os.path.join(splitpath,'train_groups.txt'), 'w') as f:
         #        for group in train_groups:
@@ -768,15 +764,6 @@
         else:
             col_name = filename
         for d in dirs:
-<<<<<<< HEAD
-            try:
-                data.append(np.array(pd.read_excel(os.path.join(savepath, os.path.join(d, filename)+'.xlsx'))[filename]))
-            except:
-                data.append(np.array(pd.read_excel(os.path.join(savepath, os.path.join(d, filename)+'.xlsx'),
-                                                   engine='openpyxl')[filename]))
-        data = pd.Series(np.concatenate(data).ravel())
-        return data
-=======
             data.append(np.array(pd.read_excel(os.path.join(savepath, os.path.join(d, filename)+'.xlsx'))[col_name]))
         df = pd.Series(np.concatenate(data).ravel())
         return df
@@ -813,7 +800,7 @@
             print("Error: couldn't find preprocessor .pkl file in best split")
         if not os.path.exists(os.path.join(best_split, model_name)):
             print("Error: couldn't find model .pkl file in best split")
-        best_split_dict['preprocessor']  = os.path.join(best_split, preprocessor_name)
+        best_split_dict['preprocessor'] = os.path.join(best_split, preprocessor_name)
         best_split_dict['model'] = os.path.join(best_split, model_name)
         best_split_dict['features'] = os.path.join(best_split, 'selected_features.txt')
         best_split_dict['X_train'] = os.path.join(best_split, 'X_train.xlsx')
@@ -838,10 +825,9 @@
     def _get_recalibration_params(self, savepath, data_type):
         recalibrate_dict = pd.read_excel(os.path.join(savepath, 'recalibration_parameters_'+str(data_type)+'.xlsx')).to_dict('records')[0]
         recalibrate_dict_ = dict()
-        recalibrate_dict_['a']=recalibrate_dict['slope (a)']
-        recalibrate_dict_['b']=recalibrate_dict['intercept (b)']
+        recalibrate_dict_['a'] = recalibrate_dict['slope (a)']
+        recalibrate_dict_['b'] = recalibrate_dict['intercept (b)']
         return recalibrate_dict_
->>>>>>> d9479ca4
 
     def help(self):
         print('Documentation for', self.splitter)
@@ -896,7 +882,7 @@
         self.splitter = getattr(sklearn.model_selection, splitter)(**kwargs)
 
     def get_n_splits(self, X=None, y=None, groups=None):
-        return self.splitter.get_n_splits(X, y , groups)
+        return self.splitter.get_n_splits(X, y, groups)
 
     def split(self, X, y=None, groups=None):
         return self.splitter.split(X, y, groups)
@@ -904,7 +890,7 @@
     def _setup_savedir(self, model, selector, preprocessor, savepath):
         now = datetime.now()
         if model.model.__class__.__name__ == 'BaggingRegressor':
-            dirname = model.model.__class__.__name__ + '_' + model.base_estimator_ + '_' + self.splitter.__class__.__name__ + '_' +preprocessor.__class__.__name__+'_'+ selector.__class__.__name__
+            dirname = model.model.__class__.__name__ + '_' + model.base_estimator_ + '_' + self.splitter.__class__.__name__ + '_' + preprocessor.__class__.__name__+'_' + selector.__class__.__name__
         else:
             dirname = model.model.__class__.__name__+'_'+self.splitter.__class__.__name__+'_'+preprocessor.__class__.__name__+'_'+selector.__class__.__name__
         dirname = f"{dirname}_{now.month:02d}_{now.day:02d}" \
